<<<<<<< HEAD
# BOB Google Maps 1.0 - Production .gitignore
=======
# BOB Google Maps V3.0 - Git Ignore
# Author: Divyanshu Singh Chouhan
# Release: October 3, 2025
>>>>>>> e2c5c28b

# Python
__pycache__/
*.py[cod]
*$py.class
*.so
.Python
build/
develop-eggs/
dist/
downloads/
eggs/
.eggs/
lib/
lib64/
parts/
sdist/
var/
wheels/
pip-wheel-metadata/
share/python-wheels/
*.egg-info/
.installed.cfg
*.egg
MANIFEST

# Virtual Environment
venv/
env/
ENV/
env.bak/
venv.bak/

# PyTest
.pytest_cache/
.coverage
htmlcov/
.tox/
.hypothesis/

# IDEs
.vscode/
.idea/
*.swp
*.swo
*~
.project
.pydevproject
.settings/

# OS
.DS_Store
.DS_Store?
._*
.Spotlight-V100
.Trashes
ehthumbs.db
Thumbs.db

# Project Specific
cache/
logs/
data/
exports/
*.db
*.log
*.tmp

# Environment
.env
.env.local
.env.*.local

# Test outputs
test_output/
test_results/
downloaded_images/
test_*.json
test_*.csv
test_*.xlsx
test_cache.db
single_business_result_*.json
abcsteps*.json
*_test_*.json
comprehensive_test.log

# Temporary files
temp/
tmp/
*.bak

# Browser drivers
chromedriver
chromedriver.exe
geckodriver
geckodriver.exe<|MERGE_RESOLUTION|>--- conflicted
+++ resolved
@@ -1,10 +1,4 @@
-<<<<<<< HEAD
 # BOB Google Maps 1.0 - Production .gitignore
-=======
-# BOB Google Maps V3.0 - Git Ignore
-# Author: Divyanshu Singh Chouhan
-# Release: October 3, 2025
->>>>>>> e2c5c28b
 
 # Python
 __pycache__/
